--- conflicted
+++ resolved
@@ -1,148 +1,3 @@
-<<<<<<< HEAD
-import os
-import logging
-import torch
-from typing import TYPE_CHECKING, Callable, Optional, Union, Dict
-import numpy as np
-
-from monai.data import CSVSaver, NiftiSaver
-from monai.utils import exact_version, optional_import
-from monai.handlers.classification_saver import ClassificationSaver
-
-Events, _ = optional_import("ignite.engine", "0.4.4", exact_version, "Events")
-if TYPE_CHECKING:
-    from ignite.engine import Engine
-else:
-    Engine, _ = optional_import("ignite.engine", "0.4.4", exact_version, "Engine")
-
-
-class CSVSaverEx(CSVSaver):
-    def __init__(self, output_dir="./", filename="predictions.csv", overwrite=True):
-        super().__init__(
-            output_dir=output_dir,
-            filename=filename,
-            overwrite=overwrite
-        )
-
-    def save(self, data: Union[torch.Tensor, np.ndarray], meta_data: Optional[Dict] = None) -> None:
-        """Save data into the cache dictionary. The metadata should have the following key:
-            - ``'filename_or_obj'`` -- save the data corresponding to file name or object.
-        If meta_data is None, use the default index from 0 to save data instead.
-
-        Args:
-            data: target data content that save into cache.
-            meta_data: the meta data information corresponding to the data.
-
-        """
-        save_key = meta_data["filename_or_obj"] if meta_data else str(self._data_index)
-        self._data_index += 1
-        if torch.is_tensor(data):
-            data = data.detach().cpu().numpy()
-        assert isinstance(data, np.ndarray), type(data)
-
-        count= 0
-        while save_key in self._cache_dict:
-            count += 1
-            save_key += f'_{count}'
-
-        self._cache_dict[save_key] = data.astype(np.float32)
-
-    def save_batch(
-        self,
-        batch_data: Union[torch.Tensor, np.ndarray],
-        labels: Optional[Union[torch.Tensor, np.ndarray]] = None,
-        meta_data: Optional[Dict] = None
-    ) -> None:
-        """Save a batch of data into the cache dictionary.
-
-        Args:
-            batch_data: target batch data content that save into cache.
-            labels: output ground-truth labels if exists.
-            meta_data: every key-value in the meta_data is corresponding to 1 batch of data.
-
-        """
-        for i, data in enumerate(batch_data):  # save a batch of files
-            self.save(data, {k: meta_data[k][i] for k in meta_data} if meta_data else None)
-
-
-class ClassificationSaverEx(ClassificationSaver):
-    """
-    Event handler triggered on completing every iteration to save the classification predictions as CSV file.
-    """
-
-    def __init__(
-        self,
-        output_dir: str = "./",
-        filename: str = "predictions.csv",
-        overwrite: bool = True,
-        save_errors: bool = False,
-        batch_transform: Callable = lambda x: x,
-        output_transform: Callable = lambda x: x,
-        name: Optional[str] = None,
-    ) -> None:
-        """
-        Args:
-            output_dir: output CSV file directory.
-            filename: name of the saved CSV file name.
-            overwrite: whether to overwriting existing CSV file content. If we are not overwriting,
-                then we check if the results have been previously saved, and load them to the prediction_dict.
-            batch_transform: a callable that is used to transform the
-                ignite.engine.batch into expected format to extract the meta_data dictionary.
-            output_transform: a callable that is used to transform the
-                ignite.engine.output into the form expected model prediction data.
-                The first dimension of this transform's output will be treated as the
-                batch dimension. Each item in the batch will be saved individually.
-            name: identifier of logging.logger to use, defaulting to `engine.logger`.
-
-        """
-        super(ClassificationSaverEx, self).__init__(
-            output_dir=output_dir,
-            filename=filename,
-            overwrite=overwrite,
-            batch_transform=batch_transform,
-            output_transform=output_transform,
-            name=name,
-        )
-        self.saver = CSVSaverEx(output_dir, filename, overwrite)
-        self.save_errors = save_errors
-        if self.save_errors:
-            self.FP_dir = os.path.join(output_dir, 'FP')
-            self.FN_dir = os.path.join(output_dir, 'FN')
-            os.makedirs(self.FP_dir, exist_ok=True)
-            os.makedirs(self.FN_dir, exist_ok=True)
-            self.fp_saver = NiftiSaver(
-                output_dir=self.FP_dir, output_postfix='', resample=False
-            )
-            self.fn_saver = NiftiSaver(
-                output_dir=self.FN_dir, output_postfix='', resample=False
-            )
-
-
-    def __call__(self, engine: Engine) -> None:
-        """
-        This method assumes self.batch_transform will extract metadata from the input batch.
-
-        Args:
-            engine: Ignite Engine, it can be a trainer, validator or evaluator.
-        """
-        if self.save_errors:
-            meta_data, image, labels = self.batch_transform(engine.state.batch)
-        else:
-            meta_data = self.batch_transform(engine.state.batch)
-            labels = None
-
-        engine_output = self.output_transform(engine.state.output)
-        if self.save_errors:
-            raise NotImplementedError
-            y = int(labels.detach().cpu().numpy()) if torch.is_tensor(labels) else int(y)
-            o = int(engine_output.detach().cpu().numpy()) if torch.is_tensor(engine_output) else int(engine_output)
-            if y > 0 and y != o:
-                self.fn_saver.save_batch(image.detach().cpu().numpy(), meta_data)
-            elif y == 0 and y != o:
-                self.fp_saver.save_batch(image.detach().cpu().numpy(), meta_data)
-
-        self.saver.save_batch(engine_output, labels, meta_data)
-=======
 import os
 import logging
 import torch
@@ -285,5 +140,4 @@
             elif y == 0 and y != o:
                 self.fp_saver.save_batch(image.detach().cpu().numpy(), meta_data)
 
-        self.saver.save_batch(engine_output, labels, meta_data)
->>>>>>> cd13d234
+        self.saver.save_batch(engine_output, labels, meta_data)