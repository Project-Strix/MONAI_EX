--- conflicted
+++ resolved
@@ -48,11 +48,7 @@
     def get_new_spatial_size(self, z_axis):
         spatial_size_ = ensure_list(self.roi_size)
         if self.crop_mode in ['single', 'parallel']:
-<<<<<<< HEAD
-            spatial_size_.insert(self.z_axis, self.n_slices)
-=======
             spatial_size_.insert(z_axis, self.n_slices)
->>>>>>> 12575bb2
         else:
             spatial_size_ = [max(spatial_size_),]*3
 
@@ -63,35 +59,20 @@
             starts, ends = generate_spatial_bounding_box(mask_data, lambda x:x>0)
             return tuple((st+ed)//2 for st, ed in zip(starts, ends))
         elif self.center_mode == 'maximum':
-<<<<<<< HEAD
-            axes = np.delete(np.arange(3), self.z_axis)
-=======
             axes = np.delete(np.arange(3), z_axis)
->>>>>>> 12575bb2
             mask_data_ = mask_data.squeeze()
             z_index = np.argmax(np.count_nonzero(mask_data_, axis=tuple(axes)))
             if z_index == 0 and self.crop_mode == 'parallel':
                 z_index = (self.n_slices-1)//2
-<<<<<<< HEAD
-            elif z_index == mask_data_.shape[self.z_axis]-1 and self.crop_mode == 'parallel':
-=======
             elif z_index == mask_data_.shape[z_axis]-1 and self.crop_mode == 'parallel':
->>>>>>> 12575bb2
                 z_index -= (self.n_slices-1)//2
             
             starts, ends = generate_spatial_bounding_box(np.take(mask_data_, z_index, z_axis)[np.newaxis,...], lambda x:x>0)
             centers = [(st+ed)//2 for st, ed in zip(starts, ends)]
-<<<<<<< HEAD
-            centers.insert(self.z_axis, z_index)
-            return tuple(centers)
-
-    def __call__(self, img: np.ndarray, msk: Optional[np.ndarray]=None, center: Optional[tuple]=None):
-=======
             centers.insert(z_axis, z_index)
             return tuple(centers)
 
     def __call__(self, img: np.ndarray, msk: Optional[np.ndarray]=None, center: Optional[tuple]=None, z_axis: Optional[int]=None):
->>>>>>> 12575bb2
         """
         Apply the transform to `img`, assuming `img` is channel-first and
         slicing doesn't apply to the channel dim.
@@ -111,15 +92,10 @@
                 f"got img={img.shape[0]} mask_data={mask_data_.shape[0]}."
             )
 
-<<<<<<< HEAD
-        if center is None:
-            center = self.get_center_pos(mask_data_)
-=======
         z_axis_ = z_axis if z_axis is not None else self.z_axis
         
         if center is None:
             center = self.get_center_pos(mask_data_, z_axis_)
->>>>>>> 12575bb2
 
         if self.crop_mode in ['single', 'parallel']:
             size_ = self.get_new_spatial_size(z_axis_)
@@ -187,9 +163,6 @@
 
         centers = self.get_center_pos_(mask_data_)
         slices = [super(FullMask2DSliceCrop, self).__call__(img, msk, center) for center in centers]
-<<<<<<< HEAD
-        return slices
-=======
         return slices
 
 
@@ -231,5 +204,4 @@
         for z_axis in range(3):
             slices = super(GetMaxSlices3direcCrop, self).__call__(img, msk, z_axis=z_axis)
             final_slices = np.concatenate([final_slices, slices])
-        return final_slices
->>>>>>> 12575bb2
+        return final_slices