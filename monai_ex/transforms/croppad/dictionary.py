from typing import Dict, Hashable, Mapping, Optional, Sequence, Union, List

import numpy as np

from monai.config import KeysCollection
from monai.transforms.compose import MapTransform
from monai.transforms.utils import (
    map_binary_to_indices,
    generate_pos_neg_label_crop_centers
)
from monai.transforms import RandCropByPosNegLabeld
<<<<<<< HEAD
from monai_ex.utils import fall_back_tuple
from monai_ex.transforms.croppad.array import CenterMask2DSliceCrop, FullMask2DSliceCrop, GetMaxSlices3direcCrop, FullImage2DSliceCrop
=======

from monai_ex.utils import fall_back_tuple
from monai_ex.transforms.croppad.array import CenterMask2DSliceCrop, FullMask2DSliceCrop, GetMaxSlices3direcCrop
>>>>>>> 210820e7


class CenterMask2DSliceCropd(MapTransform):
    def __init__(
        self,
        keys: KeysCollection,
        mask_key: KeysCollection,
        roi_size: Union[Sequence[int], int],
        crop_mode: str,
        center_mode: str,
        z_axis: int,
        n_slices: int = 3
    ) -> None:
        super().__init__(keys)
        self.mask_key = mask_key
        self.cropper = CenterMask2DSliceCrop(
            roi_size=roi_size,
            crop_mode=crop_mode,
            center_mode=center_mode,
            z_axis=z_axis,
            mask_data=None,
            n_slices=n_slices
        )
    
    def __call__(self, data: Mapping[Hashable, np.ndarray]) -> Dict[Hashable, np.ndarray]:
        d = dict(data)
        for key in self.keys:
            d[key] = self.cropper(d[key], d[self.mask_key])
        return d


class FullMask2DSliceCropd(MapTransform):
    def __init__(
        self,
        keys: KeysCollection,
        mask_key: KeysCollection,
        roi_size: Union[Sequence[int], int],
        crop_mode: str,
        z_axis: int,
        n_slices: int = 3
    ) -> None:
        super().__init__(keys)
        self.mask_key = mask_key
        self.cropper = FullMask2DSliceCrop(
            roi_size=roi_size,
            crop_mode=crop_mode,
            z_axis=z_axis,
            mask_data=None,
            n_slices=n_slices
        )
    
    def __call__(self, data: Mapping[Hashable, np.ndarray]) -> Dict[Hashable, np.ndarray]:
        d = dict(data)
        mask = d[self.mask_key]
        centers = self.cropper.get_center_pos_(mask)
        results: List[Dict[Hashable, np.ndarray]] = [dict() for _ in centers]
        for key in data.keys():
            if key in self.keys:
                img = d[key]
                for i, crop in enumerate(self.cropper(img, msk=mask)):
                    results[i][key] = crop
            else:
                for i in range(len(centers)):
                    results[i][key] = data[key]
        
        return results


class GetMaxSlices3direcCropd(MapTransform):
    def __init__(
        self,
        keys: KeysCollection,
        mask_key: KeysCollection,
        roi_size: Union[Sequence[int], int],
        crop_mode: str,
        center_mode: str,
        n_slices: int,
    ) -> None:
        super().__init__(keys)
        self.mask_key = mask_key
        self.cropper = GetMaxSlices3direcCrop(
            roi_size=roi_size,
            crop_mode=crop_mode,
            center_mode=center_mode,
            mask_data=None,
            n_slices=n_slices,
        )
    
    def __call__(self, data: Mapping[Hashable, np.ndarray]) -> Dict[Hashable, np.ndarray]:
        d = dict(data)
        for key in self.keys:
            d[key] = self.cropper(d[key], d[self.mask_key])
        return d

<<<<<<< HEAD
class FullImage2DSliceCropd(MapTransform):
    def __init__(
        self,
        keys: KeysCollection,
        mask_key: KeysCollection,
        roi_size: Union[Sequence[int], int],
        crop_mode: str,
        z_axis: int,
        n_slices: int = 3
    ) -> None:
        super().__init__(keys)
        self.mask_key = mask_key
        self.cropper = FullImage2DSliceCrop(
            roi_size=roi_size,
            crop_mode=crop_mode,
            z_axis=z_axis,
            n_slices=n_slices
        )
    
    def __call__(self, data: Mapping[Hashable, np.ndarray]) -> Dict[Hashable, np.ndarray]:
        d = dict(data)
        mask = d[self.mask_key]
        centers = self.cropper.get_center_pos_(mask)
        results: List[Dict[Hashable, np.ndarray]] = [dict() for _ in centers]
        for key in data.keys():
            if key in self.keys:
                img = d[key]
                for i, crop in enumerate(self.cropper(img, msk=mask)):
                    results[i][key] = crop
            else:
                for i in range(len(centers)):
                    results[i][key] = data[key]
        
        return results
=======
>>>>>>> 210820e7

class RandCropByPosNegLabelExd(RandCropByPosNegLabeld):
    """Dictionary-based version :py:class:`monai_ex.transforms.RandCropByPosNegLabelEx`.
    """
    def __init__(
        self,
        keys: KeysCollection,
        label_key: str,
        spatial_size: Union[Sequence[int], int],
        pos: float = 1.0,
        neg: float = 1.0,
        offset: float = 0.0,
        num_samples: int = 1,
        image_key: Optional[str] = None,
        image_threshold: float = 0.0,
        fg_indices_key: Optional[str] = None,
        bg_indices_key: Optional[str] = None,
<<<<<<< HEAD
=======
        meta_key_postfix: str = "meta_dict",
        allow_missing_keys: bool = False,
>>>>>>> 210820e7
    ) -> None:
        super().__init__(
            keys=keys,
            label_key=label_key,
            spatial_size=spatial_size,
            pos=pos,
            neg=neg,
            num_samples=num_samples,
            image_key=image_key,
            image_threshold=image_threshold,
            fg_indices_key=fg_indices_key,
            bg_indices_key=bg_indices_key,
<<<<<<< HEAD
=======
            meta_key_postfix=meta_key_postfix,
            allow_missing_keys=allow_missing_keys,
>>>>>>> 210820e7
        )
        self.offset = offset
        if self.offset < 0:
            raise ValueError(f'Offset value must greater than 0, but got {offset}')

<<<<<<< HEAD


=======
>>>>>>> 210820e7
    def randomize(
        self,
        label: np.ndarray,
        fg_indices: Optional[np.ndarray] = None,
        bg_indices: Optional[np.ndarray] = None,
        image: Optional[np.ndarray] = None,
    ) -> None:
        self.spatial_size = fall_back_tuple(self.spatial_size, default=label.shape[1:])
<<<<<<< HEAD

        # Select subregion to assure valid roi
        valid_start = np.floor_divide(self.spatial_size, 2)
        # add 1 for random
        valid_end = np.subtract(label.shape[1:] + np.array(1), self.spatial_size / np.array(2)).astype(np.uint16)
        # int generation to have full range on upper side, but subtract unfloored size/2 to prevent rounded range
        # from being too high
        for i in range(len(valid_start)):  # need this because np.random.randint does not work with same start and end
            if valid_start[i] == valid_end[i]:
                valid_end[i] += 1

        def _correct_centers(
            center_ori: List[np.ndarray], valid_start: np.ndarray, valid_end: np.ndarray
        ) -> List[np.ndarray]:
            for i, c in enumerate(center_ori):
                center_i = c
                if c < valid_start[i]:
                    center_i = valid_start[i]
                if c >= valid_end[i]:
                    center_i = valid_end[i] - 1
                center_ori[i] = center_i
            return center_ori

=======
>>>>>>> 210820e7
        if fg_indices is None or bg_indices is None:
            fg_indices_, bg_indices_ = map_binary_to_indices(label, image, self.image_threshold)
        else:
            fg_indices_ = fg_indices
            bg_indices_ = bg_indices
        self.centers = generate_pos_neg_label_crop_centers(
            self.spatial_size, self.num_samples, self.pos_ratio, label.shape[1:], fg_indices_, bg_indices_, self.R
        )
        self.offset_centers = []
        for center in self.centers:
            if 0 < self.offset <= 1:
                offset = [self.R.randint(self.offset*sz//2)*self.R.choice([1, -1]) for sz in self.spatial_size]
            elif self.offset > 1:
                offset = [self.R.randint(self.offset)*self.R.choice([1, -1]) for sz in self.spatial_size]
            else:
                offset = [0, ] * len(self.spatial_size)
            # print('Offset: ', offset, "Center: ", center)
<<<<<<< HEAD
            offset_centers = [int(c+b) for c, b in zip(center, offset)]
            self.offset_centers.append(_correct_centers(offset_centers, valid_start, valid_end))

=======
            self.offset_centers.append([int(c+b) for c, b in zip(center, offset)])
>>>>>>> 210820e7
        self.centers = self.offset_centers


CenterMask2DSliceCropD = CenterMask2DSliceCropDict = CenterMask2DSliceCropd
FullMask2DSliceCropD = FullMask2DSliceCropDict = FullMask2DSliceCropd
<<<<<<< HEAD
FullImage2DSliceCropD = FullImage2DSliceCropDict = FullImage2DSliceCropd
=======
>>>>>>> 210820e7
GetMaxSlices3direcCropD = GetMaxSlices3direcCropDict = GetMaxSlices3direcCropd
RandCropByPosNegLabelExD = RandCropByPosNegLabelExDict = RandCropByPosNegLabelExd<|MERGE_RESOLUTION|>--- conflicted
+++ resolved
@@ -9,14 +9,8 @@
     generate_pos_neg_label_crop_centers
 )
 from monai.transforms import RandCropByPosNegLabeld
-<<<<<<< HEAD
 from monai_ex.utils import fall_back_tuple
 from monai_ex.transforms.croppad.array import CenterMask2DSliceCrop, FullMask2DSliceCrop, GetMaxSlices3direcCrop, FullImage2DSliceCrop
-=======
-
-from monai_ex.utils import fall_back_tuple
-from monai_ex.transforms.croppad.array import CenterMask2DSliceCrop, FullMask2DSliceCrop, GetMaxSlices3direcCrop
->>>>>>> 210820e7
 
 
 class CenterMask2DSliceCropd(MapTransform):
@@ -111,7 +105,6 @@
             d[key] = self.cropper(d[key], d[self.mask_key])
         return d
 
-<<<<<<< HEAD
 class FullImage2DSliceCropd(MapTransform):
     def __init__(
         self,
@@ -146,8 +139,6 @@
                     results[i][key] = data[key]
         
         return results
-=======
->>>>>>> 210820e7
 
 class RandCropByPosNegLabelExd(RandCropByPosNegLabeld):
     """Dictionary-based version :py:class:`monai_ex.transforms.RandCropByPosNegLabelEx`.
@@ -165,11 +156,8 @@
         image_threshold: float = 0.0,
         fg_indices_key: Optional[str] = None,
         bg_indices_key: Optional[str] = None,
-<<<<<<< HEAD
-=======
         meta_key_postfix: str = "meta_dict",
         allow_missing_keys: bool = False,
->>>>>>> 210820e7
     ) -> None:
         super().__init__(
             keys=keys,
@@ -182,21 +170,13 @@
             image_threshold=image_threshold,
             fg_indices_key=fg_indices_key,
             bg_indices_key=bg_indices_key,
-<<<<<<< HEAD
-=======
             meta_key_postfix=meta_key_postfix,
             allow_missing_keys=allow_missing_keys,
->>>>>>> 210820e7
         )
         self.offset = offset
         if self.offset < 0:
             raise ValueError(f'Offset value must greater than 0, but got {offset}')
 
-<<<<<<< HEAD
-
-
-=======
->>>>>>> 210820e7
     def randomize(
         self,
         label: np.ndarray,
@@ -205,32 +185,6 @@
         image: Optional[np.ndarray] = None,
     ) -> None:
         self.spatial_size = fall_back_tuple(self.spatial_size, default=label.shape[1:])
-<<<<<<< HEAD
-
-        # Select subregion to assure valid roi
-        valid_start = np.floor_divide(self.spatial_size, 2)
-        # add 1 for random
-        valid_end = np.subtract(label.shape[1:] + np.array(1), self.spatial_size / np.array(2)).astype(np.uint16)
-        # int generation to have full range on upper side, but subtract unfloored size/2 to prevent rounded range
-        # from being too high
-        for i in range(len(valid_start)):  # need this because np.random.randint does not work with same start and end
-            if valid_start[i] == valid_end[i]:
-                valid_end[i] += 1
-
-        def _correct_centers(
-            center_ori: List[np.ndarray], valid_start: np.ndarray, valid_end: np.ndarray
-        ) -> List[np.ndarray]:
-            for i, c in enumerate(center_ori):
-                center_i = c
-                if c < valid_start[i]:
-                    center_i = valid_start[i]
-                if c >= valid_end[i]:
-                    center_i = valid_end[i] - 1
-                center_ori[i] = center_i
-            return center_ori
-
-=======
->>>>>>> 210820e7
         if fg_indices is None or bg_indices is None:
             fg_indices_, bg_indices_ = map_binary_to_indices(label, image, self.image_threshold)
         else:
@@ -248,21 +202,12 @@
             else:
                 offset = [0, ] * len(self.spatial_size)
             # print('Offset: ', offset, "Center: ", center)
-<<<<<<< HEAD
-            offset_centers = [int(c+b) for c, b in zip(center, offset)]
-            self.offset_centers.append(_correct_centers(offset_centers, valid_start, valid_end))
-
-=======
             self.offset_centers.append([int(c+b) for c, b in zip(center, offset)])
->>>>>>> 210820e7
         self.centers = self.offset_centers
 
 
 CenterMask2DSliceCropD = CenterMask2DSliceCropDict = CenterMask2DSliceCropd
 FullMask2DSliceCropD = FullMask2DSliceCropDict = FullMask2DSliceCropd
-<<<<<<< HEAD
 FullImage2DSliceCropD = FullImage2DSliceCropDict = FullImage2DSliceCropd
-=======
->>>>>>> 210820e7
 GetMaxSlices3direcCropD = GetMaxSlices3direcCropDict = GetMaxSlices3direcCropd
 RandCropByPosNegLabelExD = RandCropByPosNegLabelExDict = RandCropByPosNegLabelExd