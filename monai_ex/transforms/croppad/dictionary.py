--- conflicted
+++ resolved
@@ -273,12 +273,8 @@
                     0,
                 ] * len(self.spatial_size)
             # print('Offset: ', offset, "Center: ", center)
-<<<<<<< HEAD
             offset_centers = [int(c+b) for c, b in zip(center, offset)]
             self.offset_centers.append(_correct_centers(offset_centers, valid_start, valid_end))
-=======
-            self.offset_centers.append([int(c + b) for c, b in zip(center, offset)])
->>>>>>> fdf23c84
         self.centers = self.offset_centers
 
     def __call__(
