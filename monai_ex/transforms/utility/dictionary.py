import logging
from typing import Callable, Dict, Hashable, Mapping, Optional, Sequence, Union

import numpy as np
import torch

from monai.config import KeysCollection, NdarrayTensor
from monai.transforms.compose import MapTransform
<<<<<<< HEAD
from monai.utils import ensure_tuple, ensure_tuple_rep
from monai_ex.transforms.utility.array import CastToTypeEx, ToTensorEx
=======
from monai.utils import ensure_tuple_rep

from monai_ex.transforms.utility.array import (
    CastToTypeEx,
    ToTensorEx,
    DataStatsEx
)
>>>>>>> cd13d234

class CastToTypeExd(MapTransform):
    """
    Dictionary-based wrapper of :py:class:`monai_ex.transforms.CastToTypeEx`.
    """

    def __init__(
        self,
        keys: KeysCollection,
        dtype: Union[Sequence[Union[np.dtype, torch.dtype, str]], np.dtype, torch.dtype, str] = np.float32,
    ) -> None:
        """
        Args:
            keys: keys of the corresponding items to be transformed.
                See also: :py:class:`monai.transforms.compose.MapTransform`
            dtype: convert image to this data type, default is `np.float32`.
                it also can be a sequence of np.dtype or torch.dtype,
                each element corresponds to a key in ``keys``.

        """
        MapTransform.__init__(self, keys)
        self.dtype = ensure_tuple_rep(dtype, len(self.keys))
        self.converter = CastToTypeEx()

    def __call__(
        self, data: Mapping[Hashable, Union[np.ndarray, torch.Tensor]]
    ) -> Dict[Hashable, Union[np.ndarray, torch.Tensor]]:
        d = dict(data)
        for idx, key in enumerate(self.keys):
            d[key] = self.converter(d[key], dtype=self.dtype[idx])

        return d

<<<<<<< HEAD
class ToTensorExd(MapTransform):
    """
    Dictionary-based wrapper of :py:class:`monai.transforms.ToTensor`.
=======

class ToTensorExd(MapTransform):
    """
    Dictionary-based wrapper of :py:class:`monai_ex.transforms.ToTensorEx`.
>>>>>>> cd13d234
    """

    def __init__(self, keys: KeysCollection) -> None:
        """
        Args:
            keys: keys of the corresponding items to be transformed.
                See also: :py:class:`monai.transforms.compose.MapTransform`
        """
        super().__init__(keys)
        self.converter = ToTensorEx()

    def __call__(self, data: Mapping[Hashable, Union[np.ndarray, torch.Tensor]]) -> Dict[Hashable, torch.Tensor]:
        d = dict(data)
        for key in self.keys:
            d[key] = self.converter(d[key])
        return d

<<<<<<< HEAD
CastToTypeExD = CastToTypeExDict = CastToTypeExd
ToTensorExD = ToTensorExDict = ToTensorExd
=======

class DataStatsExd(MapTransform):
    """
    Dictionary-based wrapper of :py:class:`monai_ex.transforms.DataStatsEx`.
    """
    def __init__(
        self,
        keys: KeysCollection,
        meta_key_postfix: str = "meta_dict",
        prefix: Union[Sequence[str], str] = "Data",
        data_type: Union[Sequence[bool], bool] = True,
        data_shape: Union[Sequence[bool], bool] = True,
        value_range: Union[Sequence[bool], bool] = True,
        data_value: Union[Sequence[bool], bool] = False,
        additional_info: Optional[Union[Sequence[Callable], Callable]] = None,
        logger_handler: Optional[logging.Handler] = None,
        allow_missing_keys: bool = False,
    ):
        super().__init__(keys, allow_missing_keys)
        self.meta_key_postfix = meta_key_postfix
        self.prefix = ensure_tuple_rep(prefix, len(self.keys))
        self.data_type = ensure_tuple_rep(data_type, len(self.keys))
        self.data_shape = ensure_tuple_rep(data_shape, len(self.keys))
        self.value_range = ensure_tuple_rep(value_range, len(self.keys))
        self.data_value = ensure_tuple_rep(data_value, len(self.keys))
        self.additional_info = ensure_tuple_rep(additional_info, len(self.keys))
        self.logger_handler = logger_handler
        self.printer = DataStatsEx(logger_handler=logger_handler)

    def __call__(self, data: Mapping[Hashable, NdarrayTensor]) -> Dict[Hashable, NdarrayTensor]:
        d = dict(data)
        for key, prefix, data_type, data_shape, value_range, data_value, additional_info in self.key_iterator(
            d, self.prefix, self.data_type, self.data_shape, self.value_range, self.data_value, self.additional_info
        ):
            d[key] = self.printer(
                d[key],
                d[f'{key}_{self.meta_key_postfix}'],
                prefix,
                data_type,
                data_shape,
                value_range,
                data_value,
                additional_info,
            )
        return d


ToTensorExD = ToTensorExDict = ToTensorExd
CastToTypeExD = CastToTypeExDict = CastToTypeExd
DataStatsExD = DataStatsExDict = DataStatsExd
>>>>>>> cd13d234
<|MERGE_RESOLUTION|>--- conflicted
+++ resolved
@@ -6,10 +6,6 @@
 
 from monai.config import KeysCollection, NdarrayTensor
 from monai.transforms.compose import MapTransform
-<<<<<<< HEAD
-from monai.utils import ensure_tuple, ensure_tuple_rep
-from monai_ex.transforms.utility.array import CastToTypeEx, ToTensorEx
-=======
 from monai.utils import ensure_tuple_rep
 
 from monai_ex.transforms.utility.array import (
@@ -17,7 +13,6 @@
     ToTensorEx,
     DataStatsEx
 )
->>>>>>> cd13d234
 
 class CastToTypeExd(MapTransform):
     """
@@ -51,16 +46,10 @@
 
         return d
 
-<<<<<<< HEAD
-class ToTensorExd(MapTransform):
-    """
-    Dictionary-based wrapper of :py:class:`monai.transforms.ToTensor`.
-=======
 
 class ToTensorExd(MapTransform):
     """
     Dictionary-based wrapper of :py:class:`monai_ex.transforms.ToTensorEx`.
->>>>>>> cd13d234
     """
 
     def __init__(self, keys: KeysCollection) -> None:
@@ -78,10 +67,6 @@
             d[key] = self.converter(d[key])
         return d
 
-<<<<<<< HEAD
-CastToTypeExD = CastToTypeExDict = CastToTypeExd
-ToTensorExD = ToTensorExDict = ToTensorExd
-=======
 
 class DataStatsExd(MapTransform):
     """
@@ -131,5 +116,4 @@
 
 ToTensorExD = ToTensorExDict = ToTensorExd
 CastToTypeExD = CastToTypeExDict = CastToTypeExd
-DataStatsExD = DataStatsExDict = DataStatsExd
->>>>>>> cd13d234
+DataStatsExD = DataStatsExDict = DataStatsExd