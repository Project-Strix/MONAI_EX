--- conflicted
+++ resolved
@@ -4,13 +4,8 @@
 import numpy as np
 import torch
 
-<<<<<<< HEAD
 from monai.config import KeysCollection, NdarrayTensor, NdarrayOrTensor
-from monai.transforms.compose import MapTransform
-=======
-from monai.config import KeysCollection, NdarrayTensor
 from monai.transforms.compose import MapTransform, Randomizable
->>>>>>> bddb3b67
 from monai.utils import ensure_tuple_rep
 from monai_ex.utils import ensure_list
 
@@ -151,7 +146,6 @@
         return d
 
 
-<<<<<<< HEAD
 class SplitChannelExd(MapTransform):
     """
     Extension of `monai.transforms.SplitChanneld`.
@@ -210,7 +204,7 @@
                 d.pop(key)
                 d.pop(f"{key}_{self.meta_key_postfix}")
         return d
-=======
+
 class DataLabellingd(MapTransform):
     def __init__(
         self,
@@ -390,17 +384,13 @@
                     results[i][key] = data[key]
 
         return results
->>>>>>> bddb3b67
 
 
 ToTensorExD = ToTensorExDict = ToTensorExd
 CastToTypeExD = CastToTypeExDict = CastToTypeExd
 DataStatsExD = DataStatsExDict = DataStatsExd
-<<<<<<< HEAD
 SplitChannelExD = SplitChannelExDict = SplitChannelExd
-=======
 DataLabellinD = DataLabellingDict = DataLabellingd
 ClaheD = ClaheDict = Clahed
 ConcatModalityD = ConcatModalityDict = ConcatModalityd
-RandCrop2dByPosNegLabelD = RandCrop2dByPosNegLabelDict = RandCrop2dByPosNegLabeld
->>>>>>> bddb3b67
+RandCrop2dByPosNegLabelD = RandCrop2dByPosNegLabelDict = RandCrop2dByPosNegLabeld