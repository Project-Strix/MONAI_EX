import logging
from typing import Callable, Optional, Union, Dict, Any

import numpy as np
import torch

from monai.transforms.compose import Transform
from monai.transforms import DataStats, SaveImage, CastToType
from monai.config import NdarrayTensor, DtypeLike
from monai_ex.utils import convert_data_type_ex


class CastToTypeEx(CastToType):
    """
    Cast the Numpy data to specified numpy data type, or cast the PyTorch Tensor to
    specified PyTorch data type.
    """

    def __init__(self, dtype=np.float32) -> None:
        """
        Args:
            dtype: convert image to this data type, default is `np.float32`.
        """
        self.dtype = dtype

    def __call__(self, img: Any, dtype: Optional[Union[DtypeLike, torch.dtype]] = None) -> Any:
        """
        Apply the transform to `img`, assuming `img` is a numpy array or PyTorch Tensor.

        Args:
            dtype: convert image to this data type, default is `self.dtype`.

        Raises:
            TypeError: When ``img`` type is not in ``Union[numpy.ndarray, torch.Tensor]``.

        """
<<<<<<< HEAD
        dtype_ = self.dtype if dtype is None else dtype

        if isinstance(img, np.ndarray):
            return img.astype(dtype_)
        elif torch.is_tensor(img):
            if isinstance(dtype_, str):
                return torch.as_tensor(img, dtype=string_to_torch_dtype_dict[dtype_])
            elif isinstance(dtype_, np.dtype):
                return torch.as_tensor(img, dtype=numpy_to_torch_dtype_dict[dtype_])
            else:
                raise TypeError(f'Error dtype {dtype_} for torch tensor')
        else:
            raise TypeError(f"img must be one of (numpy.ndarray, torch.Tensor) but is {type(img).__name__}.")
=======
        type_list = (torch.Tensor, np.ndarray, int, bool, float, list, tuple)
        if not isinstance(img, type_list):
            raise TypeError(f"img must be one of ({type_list}) but is {type(img).__name__}.")
        img_out, *_ = convert_data_type_ex(img, output_type=type(img), dtype=dtype or self.dtype)
        return img_out

>>>>>>> cd13d234

class ToTensorEx(Transform):
    """
    Converts the input image to a tensor without applying any other transformations.
    """

    def __call__(self, img: Union[np.ndarray, torch.Tensor]) -> torch.Tensor:
        """
        Apply the transform to `img` and make it contiguous.
        """
        if torch.is_tensor(img):
            return img.contiguous()
<<<<<<< HEAD
        return torch.as_tensor(np.ascontiguousarray(img))
=======
        return torch.as_tensor(np.ascontiguousarray(img))


class DataStatsEx(DataStats):
    """Extension of MONAI's DataStats
    Extended: save_data, save_data_dir

    """
    def __init__(
        self,
        prefix: str = "Data",
        data_type: bool = True,
        data_shape: bool = True,
        value_range: bool = True,
        data_value: bool = False,
        additional_info: Optional[Callable] = None,
        save_data: bool = False,
        save_data_dir: str = None,
        logger_handler: Optional[logging.Handler] = None,
    ) -> None:
        super().__init__(
            prefix,
            data_type,
            data_shape,
            value_range,
            data_value,
            additional_info,
            logger_handler
        )
        self.save_data = save_data
        self.save_data_dir = save_data_dir
        if self.save_data and self.save_data_dir is None:
            raise ValueError('save_data_dir is not given while save_data is True')

    def __call__(
        self,
        img: NdarrayTensor,
        meta_data: Optional[Dict] = None,
        prefix: Optional[str] = None,
        data_type: Optional[bool] = None,
        data_shape: Optional[bool] = None,
        value_range: Optional[bool] = None,
        data_value: Optional[bool] = None,
        additional_info: Optional[Callable] = None,
    ) -> NdarrayTensor:
        img = super().__init__(
            img,
            prefix,
            data_type,
            data_shape,
            value_range,
            data_value,
            additional_info
        )

        if self.save_data:
            saver = SaveImage(
                output_dir=self.save_data_dir,
                output_postfix=self.prefix,
                output_ext='.nii.gz',
                resample=False,
            )
            saver(img, meta_data)

        return img
>>>>>>> cd13d234
<|MERGE_RESOLUTION|>--- conflicted
+++ resolved
@@ -34,28 +34,12 @@
             TypeError: When ``img`` type is not in ``Union[numpy.ndarray, torch.Tensor]``.
 
         """
-<<<<<<< HEAD
-        dtype_ = self.dtype if dtype is None else dtype
-
-        if isinstance(img, np.ndarray):
-            return img.astype(dtype_)
-        elif torch.is_tensor(img):
-            if isinstance(dtype_, str):
-                return torch.as_tensor(img, dtype=string_to_torch_dtype_dict[dtype_])
-            elif isinstance(dtype_, np.dtype):
-                return torch.as_tensor(img, dtype=numpy_to_torch_dtype_dict[dtype_])
-            else:
-                raise TypeError(f'Error dtype {dtype_} for torch tensor')
-        else:
-            raise TypeError(f"img must be one of (numpy.ndarray, torch.Tensor) but is {type(img).__name__}.")
-=======
         type_list = (torch.Tensor, np.ndarray, int, bool, float, list, tuple)
         if not isinstance(img, type_list):
             raise TypeError(f"img must be one of ({type_list}) but is {type(img).__name__}.")
         img_out, *_ = convert_data_type_ex(img, output_type=type(img), dtype=dtype or self.dtype)
         return img_out
 
->>>>>>> cd13d234
 
 class ToTensorEx(Transform):
     """
@@ -68,9 +52,6 @@
         """
         if torch.is_tensor(img):
             return img.contiguous()
-<<<<<<< HEAD
-        return torch.as_tensor(np.ascontiguousarray(img))
-=======
         return torch.as_tensor(np.ascontiguousarray(img))
 
 
@@ -135,5 +116,4 @@
             )
             saver(img, meta_data)
 
-        return img
->>>>>>> cd13d234
+        return img